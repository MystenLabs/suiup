--- conflicted
+++ resolved
@@ -1,11 +1,7 @@
 [package]
 name = "suiup"
-<<<<<<< HEAD
+description = "Sui Tooling Version Manager."
 version = "0.0.2"
-=======
-description = "Sui Tooling Version Manager."
-version = "0.0.1"
->>>>>>> b26257ec
 edition = "2021"
 
 [dependencies]
