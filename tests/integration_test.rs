// Copyright (c) Mysten Labs, Inc.
// SPDX-License-Identifier: Apache-2.0

mod test_utils;

#[cfg(test)]
mod tests {
    use crate::test_utils::TestEnv;
    use anyhow::Result;
    use assert_cmd::Command;
    use predicates::prelude::*;
    use std::fs;
    use std::time::{Duration, SystemTime};
    use suiup::paths::installed_binaries_file;

    #[cfg(not(windows))]
    const DATA_HOME: &str = "XDG_DATA_HOME";
    #[cfg(not(windows))]
    const CONFIG_HOME: &str = "XDG_CONFIG_HOME";
    #[cfg(not(windows))]
    const CACHE_HOME: &str = "XDG_CACHE_HOME";
    #[cfg(not(windows))]
    const HOME: &str = "HOME";

    #[cfg(windows)]
    const DATA_HOME: &str = "LOCALAPPDATA";
    #[cfg(windows)]
    const CONFIG_HOME: &str = "LOCALAPPDATA";
    #[cfg(windows)]
    const CACHE_HOME: &str = "TEMP";
    #[cfg(windows)]
    const HOME: &str = "HOME";

    fn suiup_command(args: Vec<&str>, test_env: &TestEnv) -> Command {
        let mut cmd = Command::cargo_bin("suiup").unwrap();
        cmd.args(args);

        cmd.env(DATA_HOME, &test_env.data_dir)
            .env(CONFIG_HOME, &test_env.config_dir)
            .env(CACHE_HOME, &test_env.cache_dir)
            .env(HOME, test_env.temp_dir.path());
        cmd
    }

    #[tokio::test]
    async fn test_install_flags() -> Result<()> {
        let test_env = TestEnv::new()?;
        test_env.initialize_paths()?;

        // NOT OK: nightly + version specified
        let mut cmd = suiup_command(
            vec!["install", "sui@testnet-v1.40.1", "--nightly"],
            &test_env,
        );
        cmd.assert().failure().stderr(predicate::str::contains(
            "Error: Cannot install from nightly and a release at the same time",
        ));

        // NOT OK: !sui + debug
        let mut cmd = suiup_command(vec!["install", "mvr", "--debug"], &test_env);
        cmd.assert().failure().stderr(predicate::str::contains(
            "Error: Debug flag is only available for the `sui` binary",
        ));

        // OK: nightly + debug
        // OK: nightly (if nightly + debug work, nightly works on its own too)
        let mut cmd = suiup_command(vec!["install", "mvr", "--nightly", "--debug"], &test_env);
        cmd.assert().success();

        Ok(())
    }

    #[tokio::test]
    async fn test_sui_install_and_use_binary() -> Result<()> {
        let test_env = TestEnv::new()?;
        test_env.initialize_paths()?;
        test_env.copy_testnet_releases_to_cache()?;

        // Run install command
        let mut cmd = suiup_command(vec!["install", "sui@testnet-1.39.3", "-y"], &test_env);

        #[cfg(windows)]
        let assert_string = "'sui.exe' extracted successfully!";
        #[cfg(not(windows))]
        let assert_string = "'sui' extracted successfully!";

        cmd.assert()
            .success()
            .stdout(predicate::str::contains(assert_string));

        // Verify binary exists in correct location
        #[cfg(windows)]
        let binary_path = test_env
            .data_dir
            .join("suiup/binaries/testnet/sui-v1.39.3.exe");
        #[cfg(not(windows))]
        let binary_path = test_env.data_dir.join("suiup/binaries/testnet/sui-v1.39.3");
        assert!(binary_path.exists());

        // Verify default binary exists
        #[cfg(windows)]
        let default_sui_binary = test_env.bin_dir.join("sui.exe");
        #[cfg(not(windows))]
        let default_sui_binary = test_env.bin_dir.join("sui");
        assert!(default_sui_binary.exists());

        // Test binary execution
        let mut cmd = Command::new(default_sui_binary);
        cmd.arg("--version");
        cmd.assert()
            .success()
            .stdout(predicate::str::contains("1.39.3"));

        Ok(())
    }

    #[tokio::test]
    async fn test_install_nightly() -> Result<()> {
        Ok(())
    }

    #[tokio::test]
    async fn test_install_debug() -> Result<()> {
        let test_env = TestEnv::new()?;
        test_env.initialize_paths()?;
        test_env.copy_testnet_releases_to_cache()?;

        // Run install command
        let mut cmd = suiup_command(vec!["install", "mvr", "--debug", "-y"], &test_env);
        cmd.assert().failure().stderr(predicate::str::contains(
            "Error: Debug flag is only available for the `sui` binary",
        ));

        // Run install command
        let mut cmd = suiup_command(
            vec!["install", "sui@testnet-1.39.3", "--debug", "-y"],
            &test_env,
        );

        #[cfg(windows)]
        let assert_string = "'sui-debug.exe' extracted successfully!";
        #[cfg(not(windows))]
        let assert_string = "'sui-debug' extracted successfully!";

        cmd.assert()
            .success()
            .stdout(predicate::str::contains(assert_string));

        // Verify binary exists in correct location
        // TODO! For windows, the test environment variables are not respected
        #[cfg(windows)]
        let binary_path = test_env
            .data_dir
            .join("suiup/binaries/testnet/sui-debug-v1.39.3.exe");
        #[cfg(not(windows))]
        let binary_path = test_env
            .data_dir
            .join("suiup/binaries/testnet/sui-debug-v1.39.3");
        assert!(binary_path.exists());

        // Verify default binary exists
        // TODO! For windows, the test environment variables are not respected
        #[cfg(windows)]
        let default_sui_binary = test_env.bin_dir.join("sui.exe");
        #[cfg(not(windows))]
        let default_sui_binary = test_env.bin_dir.join("sui");
        assert!(default_sui_binary.exists());

        // Test binary execution
        // on windows this fails due to being a debug binary
        // thread \'main\' has overflowed its stack
        #[cfg(not(windows))]
        {
            let mut cmd = Command::new(default_sui_binary);
            cmd.arg("--version");
            cmd.assert()
                .success()
                .stdout(predicate::str::contains("1.39.3"));
        }

        let mut cmd = Command::cargo_bin("suiup")?;
        cmd.arg("default").arg("get");
        cmd.assert()
            .success()
            .stdout(predicate::str::contains("sui-v1.39.3 (debug build)"));

        Ok(())
    }

    #[tokio::test]
    async fn test_update_workflow() -> Result<()> {
        let test_env = TestEnv::new()?;
        test_env.initialize_paths()?;

        // Install older version
        let mut cmd = suiup_command(vec!["install", "mvr@0.0.4", "-y"], &test_env);
        cmd.assert().success();

        // Run update
        let mut cmd = suiup_command(vec!["update", "mvr", "-y"], &test_env);
        cmd.assert().success();

        // Verify new version exists
        let binary_path = test_env.data_dir.join("suiup/binaries/standalone");
        let folders = std::fs::read_dir(&binary_path)?;
        let num_files: Vec<_> = folders.into_iter().collect();
        // should have at least 2 versions, 1.39.0 and whatever latest is
        assert!(!num_files.is_empty());

        // Verify default binary exists
        #[cfg(windows)]
        let default_mvr_binary = test_env.bin_dir.join("mvr.exe");
        #[cfg(not(windows))]
        let default_mvr_binary = test_env.bin_dir.join("mvr");
        assert!(default_mvr_binary.exists());

        // Test binary execution
        let mut cmd = Command::new(default_mvr_binary);
        cmd.arg("--version");
        cmd.assert().success();

        Ok(())
    }

    #[tokio::test]
    async fn test_default_workflow() -> Result<(), anyhow::Error> {
        let test_env = TestEnv::new()?;
        test_env.initialize_paths()?;
        test_env.copy_testnet_releases_to_cache()?;

        // Install 1.39.3
        let mut cmd = suiup_command(vec!["install", "sui@testnet-1.39.3", "-y"], &test_env);
        #[cfg(windows)]
        let assert_string = "'sui.exe' extracted successfully!";
        #[cfg(not(windows))]
        let assert_string = "'sui' extracted successfully!";
        cmd.assert()
            .success()
            .stdout(predicate::str::contains(assert_string));
        // Test binary execution
        #[cfg(windows)]
        let default_sui_binary = test_env.bin_dir.join("sui.exe");
        #[cfg(not(windows))]
        let default_sui_binary = test_env.bin_dir.join("sui");
        let mut cmd = Command::new(&default_sui_binary);
        cmd.arg("--version");
        cmd.assert()
            .success()
            .stdout(predicate::str::contains("1.39.3"));

        // Install 1.40.1
        let mut cmd = suiup_command(vec!["install", "sui@testnet-1.40.1", "-y"], &test_env);
        cmd.assert()
            .success()
            .stdout(predicate::str::contains(assert_string));
        // Test binary execution
        let mut cmd = Command::new(&default_sui_binary);
        cmd.arg("--version");
        cmd.assert()
            .success()
            .stdout(predicate::str::contains("1.40.1"));

        // Switch from 1.39.3 to 1.40.1
        let mut cmd = suiup_command(vec!["default", "set", "sui@testnet-1.39.3"], &test_env);
        cmd.assert().success();

        let mut cmd = Command::new(default_sui_binary);
        cmd.arg("--version");
        cmd.assert()
            .success()
            .stdout(predicate::str::contains("1.39.3"));

        Ok(())
    }

    #[tokio::test]
    async fn test_default_mvr_workflow() -> Result<(), anyhow::Error> {
        let test_env = TestEnv::new()?;
        test_env.initialize_paths()?;

        // Install last version and nightly
        let mut cmd = suiup_command(vec!["install", "mvr", "-y"], &test_env);
        cmd.assert().success();
        assert!(installed_binaries_file().unwrap().exists());

        let default_mvr_binary = test_env.bin_dir.join("mvr");
        let version_cmd = Command::new(&default_mvr_binary)
            .arg("--version")
            .output()
            .expect("Failed to run command");
        let mvr_version = if version_cmd.status.success() {
            String::from_utf8_lossy(&version_cmd.stdout).replace("mvr ", "")
        } else {
            panic!("Could not run command")
        };

        let version: Vec<_> = mvr_version.split("-").collect();
        let version = version[0];

        // Install from main branch
        let mut cmd = suiup_command(vec!["install", "mvr", "--nightly", "-y"], &test_env);
        cmd.assert().success();

        // Switch version to the one we installed from release
        let mut cmd = suiup_command(vec!["default", "set", &format!("mvr@{version}")], &test_env);
        cmd.assert().success();

        let mut version_cmd = Command::new(&default_mvr_binary);
        version_cmd.arg("--version");
        version_cmd
            .assert()
            .success()
            .stdout(predicate::str::contains(version));

        // Now switch from a release version to nightly
        let mut cmd = suiup_command(vec!["default", "set", "mvr", "--nightly"], &test_env);
        cmd.assert().success();

        Ok(())
    }

    #[tokio::test]
    async fn test_walrus_install_and_use_binary() -> Result<()> {
        let test_env = TestEnv::new()?;
        test_env.initialize_paths()?;
        test_env.copy_testnet_releases_to_cache()?;

        // Run install command
        let mut cmd = suiup_command(vec!["install", "walrus@testnet-v1.18.2", "-y"], &test_env);

        #[cfg(windows)]
        let assert_string = "'walrus.exe' extracted successfully!";
        #[cfg(not(windows))]
        let assert_string = "'walrus' extracted successfully!";

        cmd.assert()
            .success()
            .stdout(predicate::str::contains(assert_string));

        // Verify binary exists in correct location
        #[cfg(windows)]
        let binary_path = test_env
            .data_dir
            .join("suiup/binaries/testnet/walrus-v1.18.2.exe");
        #[cfg(not(windows))]
        let binary_path = test_env
            .data_dir
            .join("suiup/binaries/testnet/walrus-v1.18.2");
        assert!(binary_path.exists());

        // Verify default binary exists
        #[cfg(windows)]
        let default_sui_binary = test_env.bin_dir.join("walrus.exe");
        #[cfg(not(windows))]
        let default_sui_binary = test_env.bin_dir.join("walrus");
        assert!(default_sui_binary.exists());

        // Test binary execution
        let mut cmd = Command::new(default_sui_binary);
        cmd.arg("--version");
        cmd.assert()
            .success()
            .stdout(predicate::str::contains("1.18.2"));

        Ok(())
    }

    #[tokio::test]
<<<<<<< HEAD
    async fn test_cleanup_command_help() -> Result<()> {
        let test_env = TestEnv::new()?;

        let mut cmd = suiup_command(vec!["cleanup", "--help"], &test_env);
        cmd.assert()
            .success()
            .stdout(predicate::str::contains("Usage: suiup cleanup"))
            .stdout(predicate::str::contains("--all"))
            .stdout(predicate::str::contains("--days"))
            .stdout(predicate::str::contains("--dry-run"))
            .stdout(predicate::str::contains("Remove all cache files"))
            .stdout(predicate::str::contains("Days to keep files in cache"));

        Ok(())
    }
    #[tokio::test]
    async fn test_cleanup_dry_run_workflow() -> Result<()> {
        let test_env = TestEnv::new()?;
        test_env.initialize_paths()?;
        test_env.copy_testnet_releases_to_cache()?;

        let cache_dir = test_env.cache_dir.join("suiup").join("releases");

        fs::create_dir_all(&cache_dir)?;

        let old_file = cache_dir.join("old_release.zip");
        fs::write(&old_file, b"old release content")?;

        // Make the file appear old
        let old_time = SystemTime::now() - Duration::from_secs(60 * 60 * 24 * 40); // 40 days ago
        filetime::set_file_mtime(&old_file, filetime::FileTime::from_system_time(old_time))?;

        // Run dry run cleanup
        let mut cmd = suiup_command(vec!["cleanup", "--dry-run"], &test_env);
        cmd.assert().success().stdout(predicate::str::contains(
            "Removing release archives older than 30 days",
        ));

        // Verify file still exists after dry run
        assert!(old_file.exists());
=======
    async fn test_show_default_flag() -> Result<()> {
        let test_env = TestEnv::new()?;
        test_env.initialize_paths()?;

        // Test show without --default flag (should show both default and installed)
        let mut cmd = suiup_command(vec!["show"], &test_env);
        cmd.assert()
            .success()
            .stdout(predicate::str::contains("Default binaries:"))
            .stdout(predicate::str::contains("Installed binaries:"));

        // Test show with --default flag (should only show default binaries)
        let mut cmd = suiup_command(vec!["show", "--default"], &test_env);
        cmd.assert()
            .success()
            .stdout(predicate::str::contains("Default binaries:"))
            .stdout(predicate::str::contains("Installed binaries:").not());

        Ok(())
    }

    #[tokio::test]
    async fn test_switch_command_basic() -> Result<()> {
        let test_env = TestEnv::new()?;
        test_env.initialize_paths()?;

        // Test switch with non-existent binary (should fail gracefully)
        let mut cmd = suiup_command(vec!["switch", "sui@testnet"], &test_env);
        cmd.assert()
            .failure()
            .stderr(predicate::str::contains("No installed binary found"));
>>>>>>> 4ddf19c6

        Ok(())
    }

    #[tokio::test]
<<<<<<< HEAD
    async fn test_cleanup_with_days_filter() -> Result<()> {
        let test_env = TestEnv::new()?;
        test_env.initialize_paths()?;
        test_env.copy_testnet_releases_to_cache()?;

        let cache_dir = test_env.cache_dir.join("suiup").join("releases");

        fs::create_dir_all(&cache_dir)?;

        // Create files with different ages
        let old_file = cache_dir.join("old_file.zip");
        let recent_file = cache_dir.join("recent_file.zip");

        fs::write(&old_file, b"old content")?;
        fs::write(&recent_file, b"recent content")?;

        // Make old file 40 days old
        let old_time = SystemTime::now() - Duration::from_secs(60 * 60 * 24 * 40);
        filetime::set_file_mtime(&old_file, filetime::FileTime::from_system_time(old_time))?;

        // Run cleanup with 30 days filter
        let mut cmd = suiup_command(vec!["cleanup", "--days", "30"], &test_env);
        cmd.assert()
            .success()
            .stdout(predicate::str::contains(
                "Removing release archives older than 30 days",
            ))
            .stdout(predicate::str::contains("Cleanup complete"));

        // Old file should be removed, recent file should remain
        assert!(!old_file.exists());
        assert!(recent_file.exists());
=======
    async fn test_switch_command_error_cases() -> Result<()> {
        let test_env = TestEnv::new()?;
        test_env.initialize_paths()?;

        // Test invalid format (missing @)
        let mut cmd = suiup_command(vec!["switch", "sui"], &test_env);
        cmd.assert()
            .failure()
            .stderr(predicate::str::contains("Invalid format"));

        // Test invalid format (empty parts)
        let mut cmd = suiup_command(vec!["switch", "sui@"], &test_env);
        cmd.assert().failure().stderr(predicate::str::contains(
            "Binary name and network/release cannot be empty",
        ));

        // Test non-existent binary
        let mut cmd = suiup_command(vec!["switch", "sui@nonexistent"], &test_env);
        cmd.assert()
            .failure()
            .stderr(predicate::str::contains("No installed binary found"));
>>>>>>> 4ddf19c6

        Ok(())
    }

    #[tokio::test]
<<<<<<< HEAD
    async fn test_cleanup_all_files() -> Result<()> {
        let test_env = TestEnv::new()?;
        test_env.initialize_paths()?;
        test_env.copy_testnet_releases_to_cache()?;

        let cache_dir = test_env.cache_dir.join("suiup").join("releases");

        fs::create_dir_all(&cache_dir)?;

        // Create additional test files
        let file1 = cache_dir.join("test1.zip");
        let file2 = cache_dir.join("test2.zip");

        fs::write(&file1, b"test content 1")?;
        fs::write(&file2, b"test content 2")?;

        // Verify files exist before cleanup
        assert!(file1.exists());
        assert!(file2.exists());

        // Run cleanup with --all flag
        let mut cmd = suiup_command(vec!["cleanup", "--all"], &test_env);
        cmd.assert()
            .success()
            .stdout(predicate::str::contains("Removing all release archives"))
            .stdout(predicate::str::contains("Cache cleared successfully")); 

        // All files should be removed
        assert!(!file1.exists());
        assert!(!file2.exists());

        // But directory should still exist
        assert!(cache_dir.exists());
=======
    async fn test_switch_command_help() -> Result<()> {
        let test_env = TestEnv::new()?;
        test_env.initialize_paths()?;

        // Test switch command help
        let mut cmd = suiup_command(vec!["switch", "--help"], &test_env);
        cmd.assert()
            .success()
            .stdout(predicate::str::contains(
                "Switch to a different version of an installed binary",
            ))
            .stdout(predicate::str::contains("BINARY_SPEC"))
            .stdout(predicate::str::contains("sui@testnet"));
>>>>>>> 4ddf19c6

        Ok(())
    }

    #[tokio::test]
<<<<<<< HEAD
    async fn test_cleanup_after_install_workflow() -> Result<()> {
=======
    async fn test_switch_workflow() -> Result<()> {
>>>>>>> 4ddf19c6
        let test_env = TestEnv::new()?;
        test_env.initialize_paths()?;
        test_env.copy_testnet_releases_to_cache()?;

<<<<<<< HEAD
        // Install a component first to create cache files
        let mut cmd = suiup_command(vec!["install", "sui@testnet-1.39.3", "-y"], &test_env);
        cmd.assert().success();

        let cache_dir = test_env.cache_dir.join("suiup").join("releases");

        fs::create_dir_all(&cache_dir)?;

        let old_file = cache_dir.join("old_archive.zip");
        fs::write(&old_file, b"old archive")?;
        let old_time = SystemTime::now() - Duration::from_secs(60 * 60 * 24 * 40);
        filetime::set_file_mtime(&old_file, filetime::FileTime::from_system_time(old_time))?;

        // Run cleanup
        let mut cmd = suiup_command(vec!["cleanup", "--days", "30"], &test_env);
        cmd.assert()
            .success()
            .stdout(predicate::str::contains("Cleanup complete"));

        // Verify old file is removed
        assert!(!old_file.exists());

        // Verify installed binary still works
=======
        // Install first version (1.39.3)
        let mut cmd = suiup_command(vec!["install", "sui@testnet-1.39.3", "-y"], &test_env);
        #[cfg(windows)]
        let assert_string = "'sui.exe' extracted successfully!";
        #[cfg(not(windows))]
        let assert_string = "'sui' extracted successfully!";
        cmd.assert()
            .success()
            .stdout(predicate::str::contains(assert_string));

        // Verify first version is set as default
>>>>>>> 4ddf19c6
        #[cfg(windows)]
        let default_sui_binary = test_env.bin_dir.join("sui.exe");
        #[cfg(not(windows))]
        let default_sui_binary = test_env.bin_dir.join("sui");

<<<<<<< HEAD
        let mut cmd = Command::new(default_sui_binary);
=======
        let mut cmd = Command::new(&default_sui_binary);
>>>>>>> 4ddf19c6
        cmd.arg("--version");
        cmd.assert()
            .success()
            .stdout(predicate::str::contains("1.39.3"));

<<<<<<< HEAD
=======
        // Install second version (1.40.1)
        let mut cmd = suiup_command(vec!["install", "sui@testnet-1.40.1", "-y"], &test_env);
        cmd.assert()
            .success()
            .stdout(predicate::str::contains(assert_string));

        // Verify second version is now default
        let mut cmd = Command::new(&default_sui_binary);
        cmd.arg("--version");
        cmd.assert()
            .success()
            .stdout(predicate::str::contains("1.40.1"));

        // Use switch command to go back to testnet (should pick latest, which is 1.40.1)
        let mut cmd = suiup_command(vec!["switch", "sui@testnet"], &test_env);
        cmd.assert().success().stdout(predicate::str::contains(
            "Successfully switched to sui-v1.40.1 from testnet",
        ));

        // Verify switch command maintained the default (since it picked the latest)
        let mut cmd = Command::new(&default_sui_binary);
        cmd.arg("--version");
        cmd.assert()
            .success()
            .stdout(predicate::str::contains("1.40.1"));

        // Verify default get shows correct info
        let mut cmd = suiup_command(vec!["default", "get"], &test_env);
        cmd.assert()
            .success()
            .stdout(predicate::str::contains("sui"))
            .stdout(predicate::str::contains("testnet"));

        // Test show command with and without --default flag
        let mut cmd = suiup_command(vec!["show"], &test_env);
        cmd.assert()
            .success()
            .stdout(predicate::str::contains("Default binaries:"))
            .stdout(predicate::str::contains("Installed binaries:"));

        let mut cmd = suiup_command(vec!["show", "--default"], &test_env);
        cmd.assert()
            .success()
            .stdout(predicate::str::contains("Default binaries:"))
            .stdout(predicate::str::contains("Installed binaries:").not());

>>>>>>> 4ddf19c6
        Ok(())
    }
}<|MERGE_RESOLUTION|>--- conflicted
+++ resolved
@@ -366,7 +366,163 @@
     }
 
     #[tokio::test]
-<<<<<<< HEAD
+    async fn test_show_default_flag() -> Result<()> {
+        let test_env = TestEnv::new()?;
+        test_env.initialize_paths()?;
+
+        // Test show without --default flag (should show both default and installed)
+        let mut cmd = suiup_command(vec!["show"], &test_env);
+        cmd.assert()
+            .success()
+            .stdout(predicate::str::contains("Default binaries:"))
+            .stdout(predicate::str::contains("Installed binaries:"));
+
+        // Test show with --default flag (should only show default binaries)
+        let mut cmd = suiup_command(vec!["show", "--default"], &test_env);
+        cmd.assert()
+            .success()
+            .stdout(predicate::str::contains("Default binaries:"))
+            .stdout(predicate::str::contains("Installed binaries:").not());
+
+        Ok(())
+    }
+
+    #[tokio::test]
+    async fn test_switch_command_basic() -> Result<()> {
+        let test_env = TestEnv::new()?;
+        test_env.initialize_paths()?;
+
+        // Test switch with non-existent binary (should fail gracefully)
+        let mut cmd = suiup_command(vec!["switch", "sui@testnet"], &test_env);
+        cmd.assert()
+            .failure()
+            .stderr(predicate::str::contains("No installed binary found"));
+
+        Ok(())
+    }
+
+    #[tokio::test]
+    async fn test_switch_command_error_cases() -> Result<()> {
+        let test_env = TestEnv::new()?;
+        test_env.initialize_paths()?;
+
+        // Test invalid format (missing @)
+        let mut cmd = suiup_command(vec!["switch", "sui"], &test_env);
+        cmd.assert()
+            .failure()
+            .stderr(predicate::str::contains("Invalid format"));
+
+        // Test invalid format (empty parts)
+        let mut cmd = suiup_command(vec!["switch", "sui@"], &test_env);
+        cmd.assert().failure().stderr(predicate::str::contains(
+            "Binary name and network/release cannot be empty",
+        ));
+
+        // Test non-existent binary
+        let mut cmd = suiup_command(vec!["switch", "sui@nonexistent"], &test_env);
+        cmd.assert()
+            .failure()
+            .stderr(predicate::str::contains("No installed binary found"));
+
+        Ok(())
+    }
+
+    #[tokio::test]
+    async fn test_switch_command_help() -> Result<()> {
+        let test_env = TestEnv::new()?;
+        test_env.initialize_paths()?;
+
+        // Test switch command help
+        let mut cmd = suiup_command(vec!["switch", "--help"], &test_env);
+        cmd.assert()
+            .success()
+            .stdout(predicate::str::contains(
+                "Switch to a different version of an installed binary",
+            ))
+            .stdout(predicate::str::contains("BINARY_SPEC"))
+            .stdout(predicate::str::contains("sui@testnet"));
+
+        Ok(())
+    }
+
+    #[tokio::test]
+    async fn test_switch_workflow() -> Result<()> {
+        let test_env = TestEnv::new()?;
+        test_env.initialize_paths()?;
+        test_env.copy_testnet_releases_to_cache()?;
+
+        // Install first version (1.39.3)
+        let mut cmd = suiup_command(vec!["install", "sui@testnet-1.39.3", "-y"], &test_env);
+        #[cfg(windows)]
+        let assert_string = "'sui.exe' extracted successfully!";
+        #[cfg(not(windows))]
+        let assert_string = "'sui' extracted successfully!";
+        cmd.assert()
+            .success()
+            .stdout(predicate::str::contains(assert_string));
+
+        // Verify first version is set as default
+        #[cfg(windows)]
+        let default_sui_binary = test_env.bin_dir.join("sui.exe");
+        #[cfg(not(windows))]
+        let default_sui_binary = test_env.bin_dir.join("sui");
+
+        let mut cmd = Command::new(&default_sui_binary);
+        cmd.arg("--version");
+        cmd.assert()
+            .success()
+            .stdout(predicate::str::contains("1.39.3"));
+
+        // Install second version (1.40.1)
+        let mut cmd = suiup_command(vec!["install", "sui@testnet-1.40.1", "-y"], &test_env);
+        cmd.assert()
+            .success()
+            .stdout(predicate::str::contains(assert_string));
+
+        // Verify second version is now default
+        let mut cmd = Command::new(&default_sui_binary);
+        cmd.arg("--version");
+        cmd.assert()
+            .success()
+            .stdout(predicate::str::contains("1.40.1"));
+
+        // Use switch command to go back to testnet (should pick latest, which is 1.40.1)
+        let mut cmd = suiup_command(vec!["switch", "sui@testnet"], &test_env);
+        cmd.assert().success().stdout(predicate::str::contains(
+            "Successfully switched to sui-v1.40.1 from testnet",
+        ));
+
+        // Verify switch command maintained the default (since it picked the latest)
+        let mut cmd = Command::new(&default_sui_binary);
+        cmd.arg("--version");
+        cmd.assert()
+            .success()
+            .stdout(predicate::str::contains("1.40.1"));
+
+        // Verify default get shows correct info
+        let mut cmd = suiup_command(vec!["default", "get"], &test_env);
+        cmd.assert()
+            .success()
+            .stdout(predicate::str::contains("sui"))
+            .stdout(predicate::str::contains("testnet"));
+
+        // Test show command with and without --default flag
+        let mut cmd = suiup_command(vec!["show"], &test_env);
+        cmd.assert()
+            .success()
+            .stdout(predicate::str::contains("Default binaries:"))
+            .stdout(predicate::str::contains("Installed binaries:"));
+
+        let mut cmd = suiup_command(vec!["show", "--default"], &test_env);
+        cmd.assert()
+            .success()
+            .stdout(predicate::str::contains("Default binaries:"))
+            .stdout(predicate::str::contains("Installed binaries:").not());
+
+        Ok(())
+    }
+
+    #[tokio::test]
     async fn test_cleanup_command_help() -> Result<()> {
         let test_env = TestEnv::new()?;
 
@@ -407,45 +563,11 @@
 
         // Verify file still exists after dry run
         assert!(old_file.exists());
-=======
-    async fn test_show_default_flag() -> Result<()> {
-        let test_env = TestEnv::new()?;
-        test_env.initialize_paths()?;
-
-        // Test show without --default flag (should show both default and installed)
-        let mut cmd = suiup_command(vec!["show"], &test_env);
-        cmd.assert()
-            .success()
-            .stdout(predicate::str::contains("Default binaries:"))
-            .stdout(predicate::str::contains("Installed binaries:"));
-
-        // Test show with --default flag (should only show default binaries)
-        let mut cmd = suiup_command(vec!["show", "--default"], &test_env);
-        cmd.assert()
-            .success()
-            .stdout(predicate::str::contains("Default binaries:"))
-            .stdout(predicate::str::contains("Installed binaries:").not());
-
-        Ok(())
-    }
-
-    #[tokio::test]
-    async fn test_switch_command_basic() -> Result<()> {
-        let test_env = TestEnv::new()?;
-        test_env.initialize_paths()?;
-
-        // Test switch with non-existent binary (should fail gracefully)
-        let mut cmd = suiup_command(vec!["switch", "sui@testnet"], &test_env);
-        cmd.assert()
-            .failure()
-            .stderr(predicate::str::contains("No installed binary found"));
->>>>>>> 4ddf19c6
-
-        Ok(())
-    }
-
-    #[tokio::test]
-<<<<<<< HEAD
+
+        Ok(())
+    }
+
+    #[tokio::test]
     async fn test_cleanup_with_days_filter() -> Result<()> {
         let test_env = TestEnv::new()?;
         test_env.initialize_paths()?;
@@ -478,35 +600,11 @@
         // Old file should be removed, recent file should remain
         assert!(!old_file.exists());
         assert!(recent_file.exists());
-=======
-    async fn test_switch_command_error_cases() -> Result<()> {
-        let test_env = TestEnv::new()?;
-        test_env.initialize_paths()?;
-
-        // Test invalid format (missing @)
-        let mut cmd = suiup_command(vec!["switch", "sui"], &test_env);
-        cmd.assert()
-            .failure()
-            .stderr(predicate::str::contains("Invalid format"));
-
-        // Test invalid format (empty parts)
-        let mut cmd = suiup_command(vec!["switch", "sui@"], &test_env);
-        cmd.assert().failure().stderr(predicate::str::contains(
-            "Binary name and network/release cannot be empty",
-        ));
-
-        // Test non-existent binary
-        let mut cmd = suiup_command(vec!["switch", "sui@nonexistent"], &test_env);
-        cmd.assert()
-            .failure()
-            .stderr(predicate::str::contains("No installed binary found"));
->>>>>>> 4ddf19c6
-
-        Ok(())
-    }
-
-    #[tokio::test]
-<<<<<<< HEAD
+
+        Ok(())
+    }
+
+    #[tokio::test]
     async fn test_cleanup_all_files() -> Result<()> {
         let test_env = TestEnv::new()?;
         test_env.initialize_paths()?;
@@ -540,36 +638,16 @@
 
         // But directory should still exist
         assert!(cache_dir.exists());
-=======
-    async fn test_switch_command_help() -> Result<()> {
-        let test_env = TestEnv::new()?;
-        test_env.initialize_paths()?;
-
-        // Test switch command help
-        let mut cmd = suiup_command(vec!["switch", "--help"], &test_env);
-        cmd.assert()
-            .success()
-            .stdout(predicate::str::contains(
-                "Switch to a different version of an installed binary",
-            ))
-            .stdout(predicate::str::contains("BINARY_SPEC"))
-            .stdout(predicate::str::contains("sui@testnet"));
->>>>>>> 4ddf19c6
-
-        Ok(())
-    }
-
-    #[tokio::test]
-<<<<<<< HEAD
+
+        Ok(())
+    }
+
+    #[tokio::test]
     async fn test_cleanup_after_install_workflow() -> Result<()> {
-=======
-    async fn test_switch_workflow() -> Result<()> {
->>>>>>> 4ddf19c6
-        let test_env = TestEnv::new()?;
-        test_env.initialize_paths()?;
-        test_env.copy_testnet_releases_to_cache()?;
-
-<<<<<<< HEAD
+        let test_env = TestEnv::new()?;
+        test_env.initialize_paths()?;
+        test_env.copy_testnet_releases_to_cache()?;
+
         // Install a component first to create cache files
         let mut cmd = suiup_command(vec!["install", "sui@testnet-1.39.3", "-y"], &test_env);
         cmd.assert().success();
@@ -593,83 +671,17 @@
         assert!(!old_file.exists());
 
         // Verify installed binary still works
-=======
-        // Install first version (1.39.3)
-        let mut cmd = suiup_command(vec!["install", "sui@testnet-1.39.3", "-y"], &test_env);
-        #[cfg(windows)]
-        let assert_string = "'sui.exe' extracted successfully!";
-        #[cfg(not(windows))]
-        let assert_string = "'sui' extracted successfully!";
-        cmd.assert()
-            .success()
-            .stdout(predicate::str::contains(assert_string));
-
-        // Verify first version is set as default
->>>>>>> 4ddf19c6
         #[cfg(windows)]
         let default_sui_binary = test_env.bin_dir.join("sui.exe");
         #[cfg(not(windows))]
         let default_sui_binary = test_env.bin_dir.join("sui");
 
-<<<<<<< HEAD
         let mut cmd = Command::new(default_sui_binary);
-=======
-        let mut cmd = Command::new(&default_sui_binary);
->>>>>>> 4ddf19c6
         cmd.arg("--version");
         cmd.assert()
             .success()
             .stdout(predicate::str::contains("1.39.3"));
 
-<<<<<<< HEAD
-=======
-        // Install second version (1.40.1)
-        let mut cmd = suiup_command(vec!["install", "sui@testnet-1.40.1", "-y"], &test_env);
-        cmd.assert()
-            .success()
-            .stdout(predicate::str::contains(assert_string));
-
-        // Verify second version is now default
-        let mut cmd = Command::new(&default_sui_binary);
-        cmd.arg("--version");
-        cmd.assert()
-            .success()
-            .stdout(predicate::str::contains("1.40.1"));
-
-        // Use switch command to go back to testnet (should pick latest, which is 1.40.1)
-        let mut cmd = suiup_command(vec!["switch", "sui@testnet"], &test_env);
-        cmd.assert().success().stdout(predicate::str::contains(
-            "Successfully switched to sui-v1.40.1 from testnet",
-        ));
-
-        // Verify switch command maintained the default (since it picked the latest)
-        let mut cmd = Command::new(&default_sui_binary);
-        cmd.arg("--version");
-        cmd.assert()
-            .success()
-            .stdout(predicate::str::contains("1.40.1"));
-
-        // Verify default get shows correct info
-        let mut cmd = suiup_command(vec!["default", "get"], &test_env);
-        cmd.assert()
-            .success()
-            .stdout(predicate::str::contains("sui"))
-            .stdout(predicate::str::contains("testnet"));
-
-        // Test show command with and without --default flag
-        let mut cmd = suiup_command(vec!["show"], &test_env);
-        cmd.assert()
-            .success()
-            .stdout(predicate::str::contains("Default binaries:"))
-            .stdout(predicate::str::contains("Installed binaries:"));
-
-        let mut cmd = suiup_command(vec!["show", "--default"], &test_env);
-        cmd.assert()
-            .success()
-            .stdout(predicate::str::contains("Default binaries:"))
-            .stdout(predicate::str::contains("Installed binaries:").not());
-
->>>>>>> 4ddf19c6
         Ok(())
     }
 }