// Copyright (c) Mysten Labs, Inc.
// SPDX-License-Identifier: Apache-2.0

use crate::handlers::release::{
    ensure_version_prefix, find_last_release_by_network, find_networks_with_version,
};
use crate::handlers::version::extract_version_from_release;
use crate::types::Repo;
use crate::{handlers::release::release_list, paths::release_archive_dir, types::Release};
use anyhow::{anyhow, bail, Error};
use futures_util::StreamExt;
use indicatif::{HumanBytes, ProgressBar, ProgressStyle};
use md5::Context;
use reqwest::{
    header::{HeaderMap, HeaderValue, USER_AGENT},
    Client,
};
use std::fs::File;
use std::io::Read;
use std::{cmp::min, io::Write, path::PathBuf, time::Instant};
<<<<<<< HEAD
=======

use tracing::debug;

/// Generate helpful error message with network suggestions
/// Note: This is only applicable for sui and walrus. MVR binary is standalone, not tied to a network.
fn generate_network_suggestions_error(
    repo: &Repo,
    releases: &[Release],
    version: Option<&str>,
    requested_network: &str,
) -> anyhow::Error {
    let binary_name = repo.binary_name();

    // MVR is a standalone binary, not tied to networks like sui and walrus
    if matches!(repo, Repo::Mvr) {
        if let Some(version) = version {
            return anyhow!(
                "MVR version {} not found. MVR is a standalone binary - try: suiup install mvr {}",
                version,
                version
            );
        } else {
            return anyhow!(
                "MVR release not found. MVR is a standalone binary - try: suiup install mvr"
            );
        }
    }

    if let Some(version) = version {
        // For specific version requests, check if version exists in other networks
        let available_networks = find_networks_with_version(releases, version);

        if !available_networks.is_empty() {
            let suggestions: Vec<String> = available_networks
                .iter()
                .map(|net| format!("suiup install {}@{}-{}", binary_name, net, version))
                .collect();

            anyhow!(
                "Release {}-{} not found. However, version {} is available for other networks:\n\nTry one of these commands:\n  {}",
                requested_network,
                version,
                version,
                suggestions.join("\n  ")
            )
        } else {
            anyhow!("Release {}-{} not found", requested_network, version)
        }
    } else {
        // For latest release requests, check what networks are available
        let available_networks: Vec<String> = ["testnet", "devnet", "mainnet"]
            .iter()
            .filter(|&net| {
                releases
                    .iter()
                    .any(|r| r.assets.iter().any(|a| a.name.contains(net)))
            })
            .map(|s| s.to_string())
            .collect();

        if !available_networks.is_empty() {
            let suggestions: Vec<String> = available_networks
                .iter()
                .map(|net| format!("suiup install {}@{}", binary_name, net))
                .collect();

            anyhow!(
                "No releases found for {} network. Available networks:\n\nTry one of these commands:\n  {}",
                requested_network,
                suggestions.join("\n  ")
            )
        } else {
            anyhow!("Could not find any releases")
        }
    }
}
>>>>>>> e890b2ae

/// Detects the current OS and architecture
pub fn detect_os_arch() -> Result<(String, String), Error> {
    let os = match whoami::platform() {
        whoami::Platform::Linux => "ubuntu",
        whoami::Platform::Windows => "windows",
        whoami::Platform::MacOS => "macos",
        _ => bail!("Unsupported OS. Supported only: Linux, Windows, MacOS"),
    };
    let arch = match std::env::consts::ARCH {
        "x86_64" => "x86_64",
        "aarch64" if os == "macos" => "arm64",
        "aarch64" => "aarch64",
        _ => bail!("Unsupported architecture. Supported only: x86_64, aarch64"),
    };

    println!("Detected: {os}-{arch}...");
    Ok((os.to_string(), arch.to_string()))
}

/// Downloads a release with a specific version
/// The network is used to filter the release
pub async fn download_release_at_version(
    repo: Repo,
    network: &str,
    version: &str,
    github_token: Option<String>,
) -> Result<String, anyhow::Error> {
    let (os, arch) = detect_os_arch()?;

    // Ensure version has 'v' prefix for GitHub release tags
    let version = ensure_version_prefix(version);

    let tag = format!("{}-{}", network, version);

    println!("Searching for release with tag: {}...", tag);
    let client = reqwest::Client::new();
    let mut headers = HeaderMap::new();

    let releases = release_list(&repo, github_token.clone()).await?.0;

    if let Some(release) = releases
        .iter()
        .find(|r| r.assets.iter().any(|a| a.name.contains(&tag)))
    {
        download_asset_from_github(release, &os, &arch, github_token).await
    } else {
        headers.insert(USER_AGENT, HeaderValue::from_static("suiup"));

        // Add authorization header if token is provided
        if let Some(token) = &github_token {
            headers.insert(
                "Authorization",
                HeaderValue::from_str(&format!("token {}", token)).unwrap(),
            );
        }

        let url = format!("https://api.github.com/repos/{repo}/releases/tags/{}", tag);
        let response = client.get(&url).headers(headers).send().await?;

        if !response.status().is_success() {
            return Err(generate_network_suggestions_error(
                &repo,
                &releases,
                Some(&version),
                network,
            ));
        }

        let release: Release = response.json().await?;
        download_asset_from_github(&release, &os, &arch, github_token).await
    }
}

/// Downloads the latest release for a given network
pub async fn download_latest_release(
    repo: Repo,
    network: &str,
    github_token: Option<String>,
) -> Result<String, anyhow::Error> {
    println!("Downloading release list");
    debug!("Downloading release list for repo: {repo} and network: {network}");
    let releases = release_list(&repo, github_token.clone()).await?;

    let (os, arch) = detect_os_arch()?;

    let last_release = find_last_release_by_network(releases.0.clone(), network)
        .await
        .ok_or_else(|| generate_network_suggestions_error(&repo, &releases.0, None, network))?;

    println!(
        "Last {network} release: {}",
        extract_version_from_release(&last_release.assets[0].name)?
    );

    download_asset_from_github(&last_release, &os, &arch, github_token).await
}

pub async fn download_file(
    url: &str,
    download_to: &PathBuf,
    name: &str,
    github_token: Option<String>,
) -> Result<String, Error> {
    let client = Client::new();

    // Start with a basic request
    let mut request = client.get(url).header("User-Agent", "suiup");

    // Add authorization header if token is provided and the URL is from GitHub
    if let Some(token) = github_token {
        if url.contains("github.com") {
            request = request.header("Authorization", format!("token {}", token));
        }
    }

    let response = request.send().await?;

    let response = response.error_for_status();

    if let Err(ref e) = response {
        bail!("Encountered unexpected error: {e}");
    }

    let response = response.unwrap();

    if !response.status().is_success() {
        return Err(anyhow!("Failed to download: {}", response.status()));
    }

    let mut total_size = response.content_length().unwrap_or(0);
    //walrus is on google storage, so different content length header
    if total_size == 0 {
        total_size = response
            .headers()
            .get("x-goog-stored-content-length")
            .and_then(|c| c.to_str().ok())
            .and_then(|c| c.parse::<u64>().ok())
            .unwrap_or(0);
    }

    if download_to.exists() {
        if download_to.metadata()?.len() == total_size {
            // Check md5 if .md5 file exists
            let md5_path = download_to.with_extension("md5");
            if md5_path.exists() {
                let mut file = File::open(download_to)?;
                let mut hasher = Context::new();
                let mut buffer = [0u8; 8192];
                loop {
                    let n = file.read(&mut buffer)?;
                    if n == 0 {
                        break;
                    }
                    hasher.consume(&buffer[..n]);
                }
                let result = hasher.finalize();
                let local_md5 = format!("{:x}", result);
                let expected_md5 = std::fs::read_to_string(md5_path)?.trim().to_string();
                if local_md5 == expected_md5 {
                    println!("Found {name} in cache, md5 verified");
                    return Ok(name.to_string());
                } else {
                    println!("MD5 mismatch for {name}, re-downloading...");
                }
            } else {
                println!("Found {name} in cache (no md5 to check)");
                return Ok(name.to_string());
            }
        }
        std::fs::remove_file(download_to)?;
    }

    let pb = ProgressBar::new(total_size);
    pb.set_style(ProgressStyle::default_bar()
        .template("Downloading release: {spinner:.green} [{elapsed_precise}] [{bar:40.cyan/blue}] {bytes}/{total_bytes} ({eta}) {msg}")
        .unwrap()
        .progress_chars("=>-"));

    let mut file = std::fs::File::create(download_to)?;
    let mut downloaded: u64 = 0;
    let mut stream = response.bytes_stream();
    let start = Instant::now();

    while let Some(item) = stream.next().await {
        let chunk = item?;
        file.write_all(&chunk)?;
        let new = min(downloaded + (chunk.len() as u64), total_size);
        downloaded = new;
        pb.set_position(new);

        let elapsed = start.elapsed().as_secs_f64();
        if elapsed > 0.0 {
            let speed = downloaded as f64 / elapsed;
            pb.set_message(format!("Speed: {}/s", HumanBytes(speed as u64)));
        }
    }

    pb.finish_with_message("Download complete");

    // After download, check md5 if .md5 file exists
    let md5_path = download_to.with_extension("md5");
    if md5_path.exists() {
        let mut file = File::open(download_to)?;
        let mut hasher = Context::new();
        let mut buffer = [0u8; 8192];
        loop {
            let n = file.read(&mut buffer)?;
            if n == 0 {
                break;
            }
            hasher.consume(&buffer[..n]);
        }
        let result = hasher.finalize();
        let local_md5 = format!("{:x}", result);
        let expected_md5 = std::fs::read_to_string(md5_path)?.trim().to_string();
        if local_md5 != expected_md5 {
            return Err(anyhow!(format!(
                "MD5 check failed for {}: expected {}, got {}",
                name, expected_md5, local_md5
            )));
        } else {
            println!("MD5 check passed for {name}");
        }
    }

    Ok(name.to_string())
}

/// Downloads the archived release from GitHub and returns the file name
/// The `network, os, and arch` parameters are used to retrieve the correct release for the target
/// architecture and OS
async fn download_asset_from_github(
    release: &Release,
    os: &str,
    arch: &str,
    github_token: Option<String>,
) -> Result<String, anyhow::Error> {
    let asset = release
        .assets
        .iter()
        .find(|&a| a.name.contains(arch) && a.name.contains(os.to_string().to_lowercase().as_str()))
        .ok_or_else(|| anyhow!("Asset not found for {os}-{arch}"))?;

    let url = asset.clone().browser_download_url;
    let name = asset.clone().name;
    let path = release_archive_dir();
    let mut file_path = path.clone();
    file_path.push(&asset.name);

    download_file(&url, &file_path, &name, github_token).await
}

#[cfg(test)]
mod tests {
    use super::*;
    use crate::types::{Asset, Release};

    fn create_test_release(asset_names: Vec<&str>) -> Release {
        Release {
            assets: asset_names
                .into_iter()
                .map(|name| Asset {
                    name: name.to_string(),
                    browser_download_url: format!("https://example.com/{}", name),
                })
                .collect(),
        }
    }

    #[test]
    fn test_binary_name() {
        assert_eq!(Repo::Sui.binary_name(), "sui");
        assert_eq!(Repo::Walrus.binary_name(), "walrus");
        assert_eq!(Repo::Mvr.binary_name(), "mvr");
    }

    #[test]
    fn test_generate_network_suggestions_error_with_version() {
        let releases = vec![
            create_test_release(vec!["sui-devnet-v1.53.0-linux-x86_64.tgz"]),
            create_test_release(vec!["sui-mainnet-v1.53.0-linux-x86_64.tgz"]),
        ];

        let error =
            generate_network_suggestions_error(&Repo::Sui, &releases, Some("1.53.0"), "testnet");
        let error_msg = error.to_string();

        assert!(error_msg.contains("Release testnet-1.53.0 not found"));
        assert!(error_msg.contains("version 1.53.0 is available for other networks"));
        assert!(error_msg.contains("suiup install sui@devnet-1.53.0"));
        assert!(error_msg.contains("suiup install sui@mainnet-1.53.0"));
    }

    #[test]
    fn test_generate_network_suggestions_error_without_version() {
        let releases = vec![
            create_test_release(vec!["sui-devnet-v1.53.0-linux-x86_64.tgz"]),
            create_test_release(vec!["walrus-mainnet-v1.54.0-linux-x86_64.tgz"]),
        ];

        let error = generate_network_suggestions_error(&Repo::Sui, &releases, None, "testnet");
        let error_msg = error.to_string();

        assert!(error_msg.contains("No releases found for testnet network"));
        assert!(error_msg.contains("Available networks"));
        assert!(error_msg.contains("suiup install sui@devnet"));
        assert!(error_msg.contains("suiup install sui@mainnet"));
    }

    #[test]
    fn test_generate_network_suggestions_error_mvr_with_version() {
        let releases = vec![];
        let error =
            generate_network_suggestions_error(&Repo::Mvr, &releases, Some("1.0.0"), "standalone");
        let error_msg = error.to_string();

        assert!(error_msg.contains("MVR version 1.0.0 not found"));
        assert!(error_msg.contains("MVR is a standalone binary"));
        assert!(error_msg.contains("suiup install mvr 1.0.0"));
    }

    #[test]
    fn test_generate_network_suggestions_error_mvr_without_version() {
        let releases = vec![];
        let error = generate_network_suggestions_error(&Repo::Mvr, &releases, None, "standalone");
        let error_msg = error.to_string();

        assert!(error_msg.contains("MVR release not found"));
        assert!(error_msg.contains("MVR is a standalone binary"));
        assert!(error_msg.contains("suiup install mvr"));
    }
}<|MERGE_RESOLUTION|>--- conflicted
+++ resolved
@@ -18,8 +18,6 @@
 use std::fs::File;
 use std::io::Read;
 use std::{cmp::min, io::Write, path::PathBuf, time::Instant};
-<<<<<<< HEAD
-=======
 
 use tracing::debug;
 
@@ -96,7 +94,6 @@
         }
     }
 }
->>>>>>> e890b2ae
 
 /// Detects the current OS and architecture
 pub fn detect_os_arch() -> Result<(String, String), Error> {
