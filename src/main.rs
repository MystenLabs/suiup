--- conflicted
+++ resolved
@@ -2,66 +2,18 @@
 // SPDX-License-Identifier: Apache-2.0
 
 use clap::Parser;
-<<<<<<< HEAD
-
-mod commands;
-mod handle_commands;
-mod handlers;
-mod mvr;
-mod paths;
-mod types;
-use commands::{Commands, ComponentCommands, Suiup};
-use handle_commands::handle_cmd;
-use handlers::default::handle_default;
-use handlers::self_::handle_self;
-use handlers::show::handle_show;
-use handlers::update::handle_update;
-use handlers::which::handle_which;
-use paths::*;
-=======
 use suiup::commands::Command;
 use suiup::paths::initialize;
 use tracing::error;
->>>>>>> b26257ec
 
 #[tokio::main]
 async fn main() -> anyhow::Result<()> {
     initialize()?;
 
-<<<<<<< HEAD
-    match args.command {
-        Commands::Default(cmd) => handle_default(cmd)?,
-        Commands::Install {
-            component,
-            nightly,
-            debug,
-            yes,
-        } => {
-            handle_cmd(
-                ComponentCommands::Add {
-                    component,
-                    nightly,
-                    debug,
-                    yes,
-                },
-                github_token,
-            )
-            .await?
-        }
-        Commands::Remove { binary } => {
-            handle_cmd(ComponentCommands::Remove { binary }, github_token).await?
-        }
-        Commands::List => handle_cmd(ComponentCommands::List, github_token).await?,
-        Commands::Self_(cmd) => handle_self(cmd).await?,
-        Commands::Show => handle_show()?,
-        Commands::Update { name, yes } => handle_update(name, yes, github_token).await?,
-        Commands::Which => handle_which()?,
-=======
     let cmd = Command::parse();
     if let Err(err) = cmd.exec().await {
         error!("{}", err);
         std::process::exit(1);
->>>>>>> b26257ec
     }
 
     Ok(())
