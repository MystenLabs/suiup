--- conflicted
+++ resolved
@@ -5,15 +5,11 @@
 use std::fs::create_dir_all;
 
 use crate::commands::BinaryName;
-<<<<<<< HEAD
-use crate::handlers::install::{install_from_nightly, install_from_release, install_mvr};
+use crate::handlers::cleanup::{auto_cleanup_cache, CacheConfig};
 use crate::handlers::config::ConfigHandler;
-=======
 use crate::handlers::install::{install_from_nightly, install_from_release, install_standalone};
->>>>>>> 9677483f
 use crate::paths::{binaries_dir, get_default_bin_dir};
-use crate::types::{Repo, Version, InstalledBinaries};
-use crate::handlers::cleanup::{auto_cleanup_cache, CacheConfig};
+use crate::types::{InstalledBinaries, Repo, Version};
 
 /// Tool status management for enable/disable functionality
 #[allow(dead_code)]
@@ -51,7 +47,11 @@
 
 /// Set tool enable/disable status
 fn set_tool_status(name: &BinaryName, enabled: bool) -> Result<()> {
-    println!("Setting {} tool status to: {}", name, if enabled { "enabled" } else { "disabled" });
+    println!(
+        "Setting {} tool status to: {}",
+        name,
+        if enabled { "enabled" } else { "disabled" }
+    );
     // For now, this is a placeholder. In a real implementation, this might:
     // - Update a configuration file
     // - Modify PATH entries
