// Copyright (c) Mysten Labs, Inc.
// SPDX-License-Identifier: Apache-2.0

mod doctor;
mod install;
mod list;
mod remove;

use anyhow::Result;

use crate::commands::{
    parse_component_with_version, BinaryName, CommandMetadata, ComponentCommands,
};

/// ComponentManager handles all component-related operations
pub struct ComponentManager {
    github_token: Option<String>,
}

impl ComponentManager {
    /// Create a new ComponentManager instance
    pub fn new(github_token: Option<String>) -> Self {
        Self { github_token }
    }

    /// Handle component commands
    pub async fn handle_command(&self, cmd: ComponentCommands) -> Result<()> {
        match cmd {
            ComponentCommands::Doctor => self.run_doctor_checks().await,
            ComponentCommands::List => self.list_components().await,
            ComponentCommands::Add {
                component,
                nightly,
                debug,
                yes,
            } => {
                let command_metadata = parse_component_with_version(&component)?;
                self.install_component(command_metadata, nightly, debug, yes)
                    .await
            }
            ComponentCommands::Remove { binary } => self.remove_component(binary).await,
            ComponentCommands::Cleanup { all, days, dry_run } => self.handle_cleanup(all, days, dry_run).await
        }
    }

    /// List all available components
    async fn list_components(&self) -> Result<()> {
        list::list_components().await
    }

    /// Install a component
    async fn install_component(
        &self,
        command_metadata: CommandMetadata,
        nightly: Option<String>,
        debug: bool,
        yes: bool,
    ) -> Result<()> {
        let CommandMetadata {
            name,
            network,
            version,
        } = command_metadata;
        install::install_component(
            name,
            network,
            version,
            nightly,
            debug,
            yes,
            self.github_token.clone(),
        )
        .await
    }

    /// Remove a component
    async fn remove_component(&self, binary: BinaryName) -> Result<()> {
        remove::remove_component(binary).await
    }
<<<<<<< HEAD

    /// Run diagnostic checks on the environment
    pub async fn run_doctor_checks(&self) -> Result<()> {
        doctor::run_doctor_checks().await
=======
    /// Handle cleanup operations
    async fn handle_cleanup(&self, all: bool, days: u32, dry_run: bool) -> Result<()> {
        crate::handlers::cleanup::handle_cleanup(all, days, dry_run).await
>>>>>>> bc3a09d0
    }
}<|MERGE_RESOLUTION|>--- conflicted
+++ resolved
@@ -77,15 +77,14 @@
     async fn remove_component(&self, binary: BinaryName) -> Result<()> {
         remove::remove_component(binary).await
     }
-<<<<<<< HEAD
 
     /// Run diagnostic checks on the environment
     pub async fn run_doctor_checks(&self) -> Result<()> {
         doctor::run_doctor_checks().await
-=======
+    }
+
     /// Handle cleanup operations
     async fn handle_cleanup(&self, all: bool, days: u32, dry_run: bool) -> Result<()> {
         crate::handlers::cleanup::handle_cleanup(all, days, dry_run).await
->>>>>>> bc3a09d0
     }
 }